--- conflicted
+++ resolved
@@ -27,25 +27,12 @@
 
 [ ] Chiral carbon molecules
 
-<<<<<<< HEAD
-[ ] cis-trans isomers
-=======
 [ ] Cis-Trans isomers
->>>>>>> d90c9e67
 
 ** Kinetics:
 [X] Addition and Reduction reactions (R1 + R2 <--> P1)
 
 [X] Bond formation / breaking pathways (R1 <--> P1)
-<<<<<<< HEAD
-
-[ ] - Reconfiguration reactions (R1 <--> R1*)
-
-[ ] - Substitution reactions (R1 + R2 <--> P1 + P2)
-
-X - Currently implemented features
-
-=======
 
 [X] Reconfiguration reactions (R1 <--> R1*)
 
@@ -64,66 +51,37 @@
 
 X - Currently implemented features
 
-
->>>>>>> d90c9e67
 ** Example usage:
 
 Below is an example script which generates some simple figures using [[https://networkx.github.io/documentation/networkx-1.10/index.html][NetworkX]] code for all molecules up to C2 H6.
 
 #+BEGIN_SRC python :results output org drawer
 from pathways import ReactionNetwork, plot_molecule
-<<<<<<< HEAD
-=======
 from ase.visualize import view
->>>>>>> d90c9e67
 import time
 
 start = time.time()
 
-<<<<<<< HEAD
 db_name = 'networks/example-C2H6.db'
-=======
-db_name = 'networks/multiple-bonds-ex.db'
-
-import os
-if os.path.exists(db_name):
-    os.unlink(db_name)
->>>>>>> d90c9e67
 
 with ReactionNetwork(db_name=db_name) as rn:
 
     molecules = rn.molecule_search(
         element_pool={'C': 2, 'H': 6},
-<<<<<<< HEAD
-        multiple_bond_search=False)
-=======
         multiple_bond_search=True)
->>>>>>> d90c9e67
     rn.save_molecules(molecules)
 
     molecule_data = rn.load_molecules()
 
-<<<<<<< HEAD
-    for data in molecule_data.values():
-        for molecule_list in data.values():
-            for molecule in molecule_list:
-                i = molecule.graph['index']
-                plot_molecule(
-                    molecule,
-                    file_name='./images/tmp-molecule-{}.png'.format(i))
-                print('[[./images/tmp-molecule-{}.png]]'.format(i))
-=======
     for i, molecule in molecule_data.items():
         rn.save_3d_uff(molecule)
         plot_molecule(
             molecule,
             file_name='./images/tmp-molecule-{}.png'.format(i))
->>>>>>> d90c9e67
 
         print('{0} [[./images/tmp-molecule-{0}.png]]'.format(i))
 
     pathways = rn.path_search(reconfiguration=True)
-
     rn.plot_reaction_network(file_name='./images/reaction-network.png')
 
     images = rn.load_3d_ase(list(range(len(molecule_data))))
@@ -161,329 +119,6 @@
 24 [[./images/tmp-molecule-24.png]]
 25 [[./images/tmp-molecule-25.png]]
 26 [[./images/tmp-molecule-26.png]]
-Process completed in 19.0s
+Process completed in 18.9s
 :END:
 
-* Make smiles
-#+BEGIN_SRC python :results output org drawer
-from pathways import ReactionNetwork, plot_molecule, get_rdkit_graph, get_unsaturated_nodes, rdkit_to_ase
-import time
-import os
-import networkx as nx
-from rdkit.Chem import AllChem as Chem
-from rdkit.Chem.Draw import MolToFile
-import numpy as np
-from ase.io import write
-from ase import Atoms
-from ase.visualize import view
-
-
-
-db_name = 'networks/multiple-bonds-ex.db'
-with ReactionNetwork(db_name=db_name) as rn:
-    molecule_data = rn.load_molecules()
-
-    # i = 100
-    # molecule = molecule_data[i]
-
-    # for i, molecules in molecule_data.items():
-
-    molecule_id = [2, 100]
-
-
-    images = []
-    if isinstance(molecule_id, list):
-        molecule_id = ','.join([str(_) for _ in molecule_id])
-
-    cmd = """SELECT
-     GROUP_CONCAT(x_coord || ',' || y_coord || ',' || z_coord, ';'),
-     GROUP_CONCAT(symbol, ';')
-     FROM positions
-     WHERE molecule_id IN ({})
-     GROUP BY molecule_id
-    """.format(molecule_id)
-
-    rn.c.execute(cmd)
-    fetch = rn.c.fetchall()
-
-    for out in fetch:
-
-        symbols = out[1].split(';')
-        positions = np.array([_.split(',') for _ in out[0].split(';')], dtype=float)
-
-        images += [Atoms(symbols, positions)]
-
-view(images)
-#+END_SRC
-
-#+RESULTS:
-:RESULTS:
-:END:
-
-#+BEGIN_SRC python :results output org drawer
-from ase.data import covalent_radii as radius
-from ase.data import atomic_numbers as numb
-import matplotlib.pyplot as plt
-import numpy as np
-from ase.build import fcc111, fcc111_root
-from itertools import product
-import networkx.algorithms.isomorphism as iso
-import networkx as nx
-from ase.neighborlist import NeighborList
-from ase.visualize import view
-from ase.io import read
-from ase.visualize import view
-import numpy as np
-import math
-import transforms3d
-from ase.build import fcc111, add_adsorbate
-from ase.data import covalent_radii as cr
-from itertools import combinations
-from ase.constraints import FixAtoms, FixCartesian
-
-
-def get_rotation_matrix(i_v, unit=None):
-    # From http://www.j3d.org/matrix_faq/matrfaq_latest.html#Q38
-    if unit is None:
-        unit = [0.0, 0.0, 1.0]
-    # Normalize vector length
-    i_v /= np.linalg.norm(i_v)
-
-    # Get axis
-    uvw = np.cross(i_v, unit)
-
-    # compute trig values - no need to go through arccos and back
-    rcos = np.dot(i_v, unit)
-    rsin = np.linalg.norm(uvw)
-
-    #normalize and unpack axis
-    if not np.isclose(rsin, 0):
-        uvw /= rsin
-    u, v, w = uvw
- 
-    # Compute rotation matrix - re-expressed to show structure
-    return (
-        rcos * np.eye(3) +
-        rsin * np.array([
-            [ 0,  w, -v],
-            [-w,  0,  u],
-            [ v, -u,  0]
-        ]) +
-        (1.0 - rcos) * uvw[:,None] * uvw[None,:]
-    )
-
-
-images = read('images.traj', ':')
-
-a = 2
-
-atoms = fcc111('Pd', [2, 2, 1], a=a)
-# atoms = fcc111_root('Pd', 3, [1, 1, 1], a=a)
-
-nl = NeighborList(
-    [np.sqrt(2) * a / 4] * len(atoms),
-    bothways=True,
-    self_interaction=False)
-nl.update(atoms)
-
-nn_list = []
-for i in range(len(atoms)):
-    nn_list += [nl.get_neighbors(i)[0]]
-
-pos = np.array([_.position[:2] for _ in atoms if _.tag == 1])
-
-G = nx.MultiGraph()
-for i, nn in enumerate(nn_list):
-    G.add_node(i)
-    G.add_edges_from([[i, _] for _ in nn])
-
-dist = []
-n = len(atoms)
-
-max_cnt = 0
-cnt = 0
-
-graphs = {}
-values = [0, 1, 2] #  range(n + 1)
-for c in product(values, repeat=len(pos)):
-
-    C0 = ','.join([str(c.count(_)) for _ in values])
-
-    for i, j in enumerate(c):
-        G.node[i]['key'] = j
-
-    C1 = []
-    for u, v in G.edges_iter():
-        C1 += [G.node[u]['key'], G.node[v]['key']]
-    C1 = ','.join([str(C1.count(_)) for _ in values])
-
-    if C0 not in graphs:
-        graphs[C0] = {}
-
-    if C1 not in graphs[C0]:
-        graphs[C0][C1] = []
-
-    iso_found = False
-    for G0 in graphs[C0][C1]:
-        isomorph = nx.is_isomorphic(
-            G0,
-            G,
-            node_match=iso.numerical_node_match('key', 1))
-
-        if isomorph:
-            iso_found = True
-            break
-
-    if not iso_found:
-        graphs[C0][C1] += [G.copy()]
-        dist += [c]
-
-dist.pop(0)
-
-ads_sites = ['fcc', 'ontop', 'bridge']
-offsets = [(0, 0), (0, 1), (1, 0), (1, 1)]
-
-metals = np.load('../co-ads/db/calculation-lattice-constants.npy')[()]
-
-
-
-nimg = []
-for atoms in images:
-    rotate = ['x', 'y', 'z']
-
-    V = atoms[0].position - atoms.get_center_of_mass()
-
-    if atoms.get_chemical_formula() == 'CH3':
-        V = -V
-
-    Ir = get_rotation_matrix(V)
-    transform = np.rad2deg(transforms3d.euler.mat2euler(Ir))
-    for i, t in enumerate(transform):
-        if not np.isnan(t):
-            atoms.rotate(t, rotate[i])
-
-    nimg += [atoms]
-
-images = nimg
-
-
-slab_images = []
-cnt = 0
-for adsorbates in combinations(range(len(images)), r=2):
-    A0, A1 = adsorbates
-    ads = [images[A0], images[A1]]
-
-    for M, a in metals.items():
-
-        for ads_site in ads_sites:
-
-            for sites in dist:
-
-                atoms = fcc111(M, (2, 2, 4), a=a)
-
-                for off, site in enumerate(sites):
-                    if site == 0:
-                        continue
-
-                    r1 = radius[numb[M]]
-                    r2 = radius[numb[ads[site - 1][0].symbol]]
-
-                    if site == 'ontop':
-                        height = r1 + r2
-                    elif site == 'bridge':
-                        height = np.sqrt((r1 + r2) ** 2 - (r1) ** 2)
-                    else:
-                        length = np.sqrt(3) / 3. * (r1 * 2)
-                        height = np.sqrt((r1 + r2) ** 2 - (length) ** 2)
-
-                    add_adsorbate(atoms, ads[site - 1], height, ads_site, offset=offsets[off])
-
-                cnt += 1
-                atoms.center(vacuum=7, axis=2)
-
-                constraints = [FixAtoms(mask=[atom.tag > 2 for atom in atoms])]
-                constraints += [
-                    FixCartesian(_.index, [1, 1, 0])
-                    for _ in atoms
-                    if _.symbol not in ['H', M]]
-                atoms.set_constraint(constraints)
-
-                slab_images += [atoms]
-
-print(cnt)
-
-from ase.io import write
-write('coverage-enum.traj', slab_images)
-
-# GRAPHS = []
-# for i, data in graphs.items():
-#     for j, G in data.items():
-#         GRAPHS += [G]
-#+END_SRC
-
-#+RESULTS:
-:RESULTS:
-<<<<<<< HEAD
-[[./images/tmp-molecule-1.png]]
-[[./images/tmp-molecule-2.png]]
-[[./images/tmp-molecule-3.png]]
-[[./images/tmp-molecule-4.png]]
-[[./images/tmp-molecule-5.png]]
-[[./images/tmp-molecule-6.png]]
-[[./images/tmp-molecule-7.png]]
-[[./images/tmp-molecule-8.png]]
-[[./images/tmp-molecule-9.png]]
-[[./images/tmp-molecule-10.png]]
-[[./images/tmp-molecule-11.png]]
-[[./images/tmp-molecule-12.png]]
-[[./images/tmp-molecule-13.png]]
-[[./images/tmp-molecule-14.png]]
-[[./images/tmp-molecule-15.png]]
-[[./images/tmp-molecule-16.png]]
-[[./images/tmp-molecule-17.png]]
-Process completed in 2.6s
-:END:
-
-
-[[./images/tmp-molecule-1.png]]
-[[./images/tmp-molecule-2.png]]
-[[./images/tmp-molecule-3.png]]
-[[./images/tmp-molecule-4.png]]
-[[./images/tmp-molecule-5.png]]
-[[./images/tmp-molecule-6.png]]
-[[./images/tmp-molecule-7.png]]
-[[./images/tmp-molecule-8.png]]
-[[./images/tmp-molecule-9.png]]
-[[./images/tmp-molecule-10.png]]
-[[./images/tmp-molecule-11.png]]
-[[./images/tmp-molecule-12.png]]
-[[./images/tmp-molecule-13.png]]
-[[./images/tmp-molecule-14.png]]
-[[./images/tmp-molecule-15.png]]
-[[./images/tmp-molecule-16.png]]
-[[./images/tmp-molecule-17.png]]
-Process completed in 3.2s
-=======
-19404
-:END:
-
-57,288
-14,322
-
-#+BEGIN_SRC python :results output org drawer
-print((12 * 11) / 2 * (14) * 7 * 3)
-#+END_SRC
-
-#+RESULTS:
-:RESULTS:
-19404.0
-:END:
-
-#+BEGIN_SRC python :results output org drawer
-from ase.io import read
-from ase.visualize import view
-
-images = read('coverage-enum.traj', ':')
-view(images)
-#+END_SRC
->>>>>>> d90c9e67
