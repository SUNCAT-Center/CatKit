--- conflicted
+++ resolved
@@ -9,26 +9,7 @@
 
 Welcome to CatKit! A staging ground for computational tools which are generally useful for catalysis research. The goal of the project is to provide a communal location for those interested in hosting such tools under a common banner. In doing so, we hope to provide the infrastructure to produce more advanced functionality based on modular components of individual contributors.
 
-<<<<<<< HEAD
-Currently, the primary function of CatKit is for controlled atomic structure enumeration. This is performed through symmetries which exist in these chemical systems. These symmetries take the form of translations and rotations in bulk structures where well defined lattices exist. For gas-phase, symmetries are defined through bonds formation rules.
-
-By conserving bond-formation order and pairing it with bulk symmetry enumerations, a comprehensive mapping tools of all possible relevant chemical pathways can be produced. This information can then be aggregated and used to gain insights into catalytic systems.
-
-Current enumerations include:
-
-- [X] Surfaces structures
-- [X] Adsorption sites
-- [X] Catalytic structures
-- [X] Gas phase molecules
-- [X] Reaction mechanisms
-- [X] Reaction routes
-
-Similar to ASE, modules in CatKit are designed to be completely independent of one another. The =Gratoms= object is the single exception to the rule. 
-
-* Gratoms object
-=======
 * Graph-atoms (Gratoms) object
->>>>>>> 3e711c3d
 The =Gratoms= object is a child class of the ASE =Atoms= object class. Effectively, this means that it has all the same functionality as an =Atoms= object with some additional features as well.
 
 ** Graph information
@@ -151,342 +132,11 @@
 * CatGen: Catalysis Generator
 CatGen is an enumeration module designed to construct various catalytic structures.
 
-<<<<<<< HEAD
-In this case there are no symmetrically reducible sites, so =get_symmetric_sites()= returns the same result.
-
-NOTE: The indices of the periodic and symmetry site functions are in reference to the extended unit cell.
-
-*** Adsorption vectors
-The most commonly studied miller indices, such as fcc(1, 1, 1), produce a flat surface. This means the most favorable angle of adsorption will always be perpendicular to the surface. This is not always the case for higher miller indices. 
-
-CatKit defines the most favorable vector for adsorption as the one which is furthest from all neighboring surface atoms. This vector is important for the generation of sensible 3D structures from graph enumerations. This is particularly true for adsorbates with multiple atoms.
-
-#+CAPTION: Illustration of adsorption vectors (red dots) on a CuPd_{3} (2, 1, 1) surface.
-[[./images/adsorption-vectors.png]]
-
-#+BEGIN_SRC python :results silent :exports code
-from catkit.adsorption import AdsorptionSites
-from catkit.surface import SlabGenerator
-from ase.build import bulk
-from ase.io import write
-from ase import Atom
-import numpy as np
-
-bulk = bulk('Pd', 'fcc', a=5, cubic=True)
-bulk[3].symbol = 'Cu'
-
-gen = SlabGenerator(
-    bulk,
-    miller_index=(2, 1, 1),
-    layers=10,
-    vacuum=5)
-
-atoms = gen.get_slab(primitive=True)
-
-top, _ = gen.get_voronoi_surface_atoms(atoms, attach_graph=False)
-atoms.set_surface_atoms(top)
-sites = AdsorptionSites(atoms)
-
-coordinates = sites.get_coordinates()
-vectors = sites.get_adsorption_vectors()
-
-heights = np.arange(0, 2, 0.25)
-for i, c in enumerate(coordinates):
-    for h in heights:
-        atoms += Atom('X', c + vectors[i] * h)
-
-atoms.wrap()
-write(
-    './images/adsorption-vectors.pov',
-    atoms * (2, 1, 1),
-    show_unit_cell=2,
-    rotation='-90x, 20z',
-    run_povray=True)
-#+END_SRC
-
-*** Adsorption structure builder
-Creating good initial guesses for 3D structures can be tedious to perform by hand, even small molecules. The =Builder= module in the adsorption package seeks to help automate this task.
-
-The =Builder= module currently takes two Gratoms objects as input since graph information is required. 
-
-#+BEGIN_SRC python :results output org drawer :exports both
-from catkit.surface import SlabGenerator
-from catkit.adsorption import Builder
-from ase.build import bulk
-import numpy as np
-
-atoms = bulk('Pd', 'fcc', a=4, cubic=True)
-atoms[3].symbol = 'Cu'
-
-gen = SlabGenerator(
-    atoms,
-    miller_index=[1, 1, 1],
-    layers=4,
-    fixed=2,
-    vacuum=10)
-
-slab = gen.get_slab()
-
-# Use the slab generator to attach a graph in this step
-surface_sites = gen.get_voronoi_surface_atoms(slab)[0]
-slab.set_surface_atoms(surface_sites)
-
-builder = Builder(slab)
-print(builder)
-#+END_SRC
-
-#+RESULTS:
-:RESULTS:
-Adsorption builder for Cu4Pd12 slab
-9 unique adsorption sites
-21 unique adsorption edges
-:END:
-
-**** Monodentate adsorption
-When a single atom of the molecule is considered bonded to the surface, the builder attempts to arrange non-bonded atoms in an intelligent fashion.
-
-In this example, the use of =-1= as a tag on the adsorbate is used to indicate it is bonded to the slab.
-
-[[./images/CH3-ads.png]]
-
-[[./images/CH3-ads-top.png]]
-
-#+BEGIN_SRC python :results silent :exports code
-from catkit.pathways import ReactionNetwork
-from catkit.surface import SlabGenerator
-from catkit.adsorption import Builder
-from ase.build import bulk
-from ase.io import write
-import numpy as np
-
-atoms = bulk('Pd', 'fcc', a=4, cubic=True)
-atoms[3].symbol = 'Cu'
-
-gen = SlabGenerator(
-    atoms,
-    miller_index=[1, 1, 1],
-    layers=4,
-    vacuum=4)
-
-slab = gen.get_slab()
-surface_sites = gen.get_voronoi_surface_atoms(slab)[0]
-slab.set_surface_atoms(surface_sites)
-
-with ReactionNetwork(db_name='C2H6-example.db') as rn:
-    rn.molecule_search({'C': 2, 'H': 6})
-    molecules = rn.load_molecules()
-
-adsorbate = molecules[8]
-adsorbate.set_tags([0, -1, 0, 0])
-
-builder = Builder(slab)
-ads_slab = builder.add_adsorbate(adsorbate, index=1)
-
-img_name = './images/CH3-ads.pov'
-write(
-    img_name,
-    ads_slab,
-    show_unit_cell=2,
-    rotation='-90x',
-    run_povray=True)
-
-write(
-    img_name.replace('.pov', '-top.pov'),
-    ads_slab,
-    show_unit_cell=2,
-    run_povray=True)
-#+END_SRC
-
-**** Bidentate adsorption
-The =Builder= class can also produce structures for species bonded in two locations. In this example, indexing of the atoms which bond to the surface is done with the =bonds= key.
-
-Also, using setting the =index= key to =-1= will return a list of all the possible adsorbed structures.
-
-[[./images/CH2CH-ads.png]]
-
-[[./images/CH2CH-ads-top.png]]
-
-#+BEGIN_SRC python :results output org drawer :exports code
-from catkit.pathways import ReactionNetwork
-from catkit.surface import SlabGenerator
-from catkit.adsorption import Builder
-from ase.build import bulk
-from ase.io import write
-import numpy as np
-
-atoms = bulk('Pd', 'fcc', a=4, cubic=True)
-atoms[3].symbol = 'Cu'
-
-gen = SlabGenerator(
-    atoms,
-    miller_index=[1, 1, 1],
-    layers=4,
-    vacuum=4)
-
-slab = gen.get_slab()
-surface_sites = gen.get_voronoi_surface_atoms(slab)[0]
-slab.set_surface_atoms(surface_sites)
-
-with ReactionNetwork(db_name='C2H6-example.db') as rn:
-    rn.molecule_search({'C': 2, 'H': 6})
-    molecules = rn.load_molecules()
-
-adsorbate = molecules[13]
-
-builder = Builder(slab)
-ads_slab = builder.add_adsorbate(adsorbate, bonds=[1, 3], index=-1)
-
-print('{} adsorption structures generated'.format(len(ads_slab)))
-
-img_name = './images/CH2CH-ads.pov'
-write(
-    img_name,
-    ads_slab[17],
-    show_unit_cell=2,
-    rotation='-90x',
-    run_povray=True)
-
-write(
-    img_name.replace('.pov', '-top.pov'),
-    ads_slab[17],
-    show_unit_cell=2,
-    run_povray=True)
-#+END_SRC
-
-#+RESULTS:
-:RESULTS:
-21 adsorption structures generated
-:END:
-
-** Gas-phase:
-- [X] Various chemical species (C, H, and O currently tested)
-- [X] Molecules with single bonds
-- [X] Molecules with double bonds
-- [X] Molecules with triple bonds
-- [X] Molecules with single cyclical groups
-- [X] Molecules with double cyclical groups
-- [X] Molecules with triple cyclical groups
-- [X] UFF 3D structure predictions
-
-*** Example usage:
-Below is an example script which generates some simple figures using [[https://networkx.github.io/documentation/networkx-1.10/index.html][NetworkX]] code for all molecules up to C_{2}H_{6}.
-
-1 [[./images/molecule-1.png]]
-2 [[./images/molecule-2.png]]
-3 [[./images/molecule-3.png]]
-4 [[./images/molecule-4.png]]
-5 [[./images/molecule-5.png]]
-6 [[./images/molecule-6.png]]
-7 [[./images/molecule-7.png]]
-8 [[./images/molecule-8.png]]
-9 [[./images/molecule-9.png]]
-10 [[./images/molecule-10.png]]
-11 [[./images/molecule-11.png]]
-12 [[./images/molecule-12.png]]
-13 [[./images/molecule-13.png]]
-14 [[./images/molecule-14.png]]
-15 [[./images/molecule-15.png]]
-16 [[./images/molecule-16.png]]
-17 [[./images/molecule-17.png]]
-
-#+BEGIN_SRC python :results output org drawer :exports both
-from catkit.pathways import ReactionNetwork
-import time
-
-start = time.time()
-
-db_name = 'C2H6-example.db'
-with ReactionNetwork(db_name=db_name) as rn:
-
-    # Run a molecule search
-    rn.molecule_search(
-        element_pool={'C': 2, 'H': 6},
-        multiple_bond_search=False)
-
-    # Load the molecules
-    molecules = rn.load_molecules()
-
-    # Get 3D structure estimates (requires RDKit)
-    try:
-        from catkit.api.rd_kit import plot_molecule, get_uff_coordinates
-
-        for i, molecule in molecules.items():
-            plot_molecule(
-                molecule,
-                file_name='./images/molecule-{}.png'.format(i))
-
-            molecule = get_uff_coordinates(molecule, steps=50)
-            rn.save_3d_structure(molecule)
-
-        images = rn.load_3d_structures()
-    except(ImportError):
-       pass
-
-print('Process completed in {:.1f}s'.format(time.time() - start))
-#+END_SRC
-
-#+RESULTS:
-:RESULTS:
-Process completed in 28.6s
-:END:
-
-** Reaction mechanisms:
-- [X] Addition and Reduction reactions (R1 + R2 <--> P1)
-- [X] Bond formation / breaking pathways (R1 <--> P1)
-- [X] Reconfiguration reactions (R1 <--> R1*)
-- [X] Substitution reactions (R1 + R2 <--> P1 + P2)
-
-*** Reaction networks:
-Enumeration of possible elementary reaction steps for gas-phase C_{2}H_{6} species.
-
-#+CAPTION: Reaction network for C2H6 gas phase molecules. Numbers are indexes from the gas-phase example figures.
-[[./images/reaction-network.png]]
-
-Pathway exploration is currently integrated with gas-phase molecule search. See the gas-phase molecule search example for further details on molecule generations. Below, a reaction network is generated.
-
-#+BEGIN_SRC python :results output org drawer :exports both
-from catkit.pathways import ReactionNetwork
-import time
-
-start = time.time()
-
-# Load existing database
-db_name = 'C2H6-example.db'
-
-with ReactionNetwork(db_name=db_name) as rn:
-    # Substitution pathway search is expensive!
-    rn.path_search(
-        reconfiguration=False,
-        substitution=False)
-
-    rn.plot_reaction_network(file_name='./images/reaction-network.png')
-
-print('Process completed in {:.1f}s'.format(time.time() - start))
-#+END_SRC
-
-#+RESULTS:
-:RESULTS:
-Process completed in 0.6s
-:END:
-
-Once the reaction network has been produce, we can illustrate the potential pathways using the following code.
-
-#+BEGIN_SRC python :results output org drawer :exports both
-from catkit.pathways import ReactionNetwork
-import numpy as np
-import networkx as nx
-from ase.utils import formula_hill
-
-with ReactionNetwork(db_name='C2H6-example.db') as rn:
-    molecules = rn.load_molecules()
-    pathways = rn.load_pathways()
-=======
 - [X] Gas phase molecules
 - [ ] Bulk structures
 - [X] Surfaces structures
 - [X] Adsorption sites
 - [X] Catalytic structures
->>>>>>> 3e711c3d
 
 It also has functionality for enumeration of other systems relevant to the field of catalysis.
 
@@ -495,265 +145,7 @@
 
 For additional details regarding how the generator operates, including example usage, see the [[./catgen/readme.org][CatGen readme]].
 
-** Reaction routes
-- [X] Overall/Response reaction routes
-- [X] Linearly independent set of reaction routes
-- [X] Complete set of full reaction routes
-- [X] Complete set of empty reaction routes
-- [ ] Graph based enumeration
-
-*** Overall/Response reaction routes
-For a given set of elementary mechanisms, there is frequently many types of chemistry which could be considered simultaneously. As an example, we reproduce an example from the original literature which the algorithm is adopted from cite:fishtik-2004-new-approac.
-
-In this example, we choose the number of independent species.
-
-#+BEGIN_SRC python :results output org drawer
-from catkit.route import get_response_reactions
-import numpy as np
-
-epsilon = np.array([
-    # To keep indexing consistent
-    [ 0, 0, 0, 0],  # I1
-    [ 0, 0, 0, 0],  # I2
-    [ 0, 0, 0, 0],  # I3
-    [ 0, 0, 0, 0],  # I4
-    [ 0, 0, 0, 0],  # I5
-    # C  N  H  O
-    [ 1, 0, 4, 0],  # CH4
-    [ 0, 1, 0, 1],  # NO
-    [ 0, 0, 0, 2],  # O2
-    [ 0, 2, 0, 0],  # N2
-    [ 1, 0, 0, 1],  # CO
-    [ 1, 0, 0, 2],  # CO2
-    [ 0, 0, 2, 1],  # H2O
-])
-
-terminal = [5, 6, 7, 8, 9, 10, 11]
-OR, species = get_response_reactions(epsilon, terminal, species=True)
-
-print('Overall reaction routes:')
-print(OR, '\n')
-
-print('Terminal species:')
-print(species)
-#+END_SRC
-
-#+RESULTS:
-:RESULTS:
-Overall reaction routes:
-[[ 0  0  0  0  0  0  2 -1 -1  0  0  0]
- [ 0  0  0  0  0  0  0  1  0  2 -2  0]
- [ 0  0  0  0  0  2  0  3  0 -2  0 -4]
- [ 0  0  0  0  0  1  0  2  0  0 -1 -2]
- [ 0  0  0  0  0  0  2  0 -1  2 -2  0]
- [ 0  0  0  0  0  2  6  0 -3 -2  0 -4]
- [ 0  0  0  0  0  1  4  0 -2  0 -1 -2]
- [ 0  0  0  0  0  1  0  0  0 -4  3 -2]] 
-
-Terminal species:
-[[ 5  6  7  8  9]
- [ 5  6  7  9 10]
- [ 5  6  7  9 11]
- [ 5  6  7 10 11]
- [ 5  6  8  9 10]
- [ 5  6  8  9 11]
- [ 5  6  8 10 11]
- [ 5  6  9 10 11]]
-:END:
-
-The terminal species matrix will always contain =s + 1= entries, where =s= is the number of elements in the chemistry. This does not necessarily mean that the overall reaction produced will include all =s + 1= species.
-
-*** Linearly independent set
-Currently, only Happel-Sellers reaction routes can be enumerated cite:fishtik-2004-new-approac. These routes require that the user choose a number of terminal species equal to =s + 1=. The terminal species selected will only produce overall reactions associated with the chemistry which is enumerated in the previous example.
-
-Below we take another example from to produce a linearly independent set of reaction routes cite:fishtik-2004-react-route-graph-2.
-
-#+BEGIN_SRC python :results output org drawer
-from catkit.route import get_response_reactions
-from catkit.route import get_heppel_sellers
-import numpy as np
-
-nu = np.array([
-    # H2Os, COs, CO2s, H2s, Hs, OHs, Os, HCOOs, H2O, CO, CO2, H2
-    [   0,   1,   0,   0,   0,   0,   0,   0,   0,  -1,   0,   0],  # s1
-    [   1,   0,   0,   0,   0,   0,   0,   0,  -1,   0,   0,   0],  # s2
-    [   0,   0,  -1,   0,   0,   0,   0,   0,   0,   0,   1,   0],  # s3
-    [   0,   0,   0,   1,  -2,   0,   0,   0,   0,   0,   0,   0],  # s4
-    [   0,   0,   0,  -1,   0,   0,   0,   0,   0,   0,   0,   1],  # s5
-    [  -1,   0,   0,   0,   1,   1,   0,   0,   0,   0,   0,   0],  # s6
-    [   0,  -1 ,  1,   0,   0,   0,  -1,   0,   0,   0,   0,   0],  # s7
-    [   0,  -1,   0,   0,   0,  -1,   0,   1,   0,   0,   0,   0],  # s8
-    [   0,   0,   0,   0,   1,  -1,   1,   0,   0,   0,   0,   0],  # s9
-    [   0,  -1,   1,   0,   1,  -1,   0,   0,   0,   0,   0,   0],  # s10
-    [   0,   0,   1,   0,   1,   0,   0,  -1,   0,   0,   0,   0],  # s11
-    [   0,   0,   1,   0,   0,   1,  -1,  -1,   0,   0,   0,   0],  # s12
-    [  -1,   0,   0,   1,  -1,   1,   0,   0,   0,   0,   0,   0],  # s14
-    [   0,   0,   0,   1,  -1,  -1,   1,   0,   0,   0,   0,   0],  # s15
-    [   0,   0,   1,   1,  -1,   0,   0,  -1,   0,   0,   0,   0],  # s17
-])
-
-epsilon = np.array([
-    # Just a place holder
-    [ 0, 0, 0],  # H2OS
-    [ 0, 0, 0],  # COS
-    [ 0, 0, 0],  # CO2S
-    [ 0, 0, 0],  # H2S
-    [ 0, 0, 0],  # HS
-    [ 0, 0, 0],  # OHS
-    [ 0, 0, 0],  # OS
-    [ 0, 0, 0],  # HCOOS
-    # C, H, O
-    [ 0, 2, 1],  # H2O
-    [ 1, 0, 1],  # CO
-    [ 1, 0, 2],  # CO2
-    [ 0, 2, 0],  # H2
-])
-
-# Indices of the terminal species
-terminal = [8, 9, 10, 11]
-
-RER, species = get_response_reactions(epsilon, terminal, species=True)
-sigma = get_heppel_sellers(nu, species[0])
-
-print('Linearly independent set of reaction routes:')
-print(sigma, '\n')
-
-print('Overall reaction routes:')
-print(np.dot(sigma, nu))
-#+END_SRC
-
-#+RESULTS:
-:RESULTS:
-Linearly independent set of reaction routes:
-[[ 1  1  1  1  1  1  1  0  1  0  0  0  0  0  0]
- [ 1  1  1  1  1  1  0  0  0  1  0  0  0  0  0]
- [ 1  1  1  1  1  1  0  1  0  0  1  0  0  0  0]
- [ 0  0  0  0  0  0  1 -1  0  0  0 -1  0  0  0]
- [ 0  0  0  1  0  1  0  0  0  0  0  0 -1  0  0]
- [ 1  1  1  0  1  1  1  0  0  0  0  0  0  1  0]
- [ 1  1  1  0  1  1  0  1  0  0  0  0  0  0  1]] 
-
-Overall reaction routes:
-[[ 0  0  0  0  0  0  0  0 -1 -1  1  1]
- [ 0  0  0  0  0  0  0  0 -1 -1  1  1]
- [ 0  0  0  0  0  0  0  0 -1 -1  1  1]
- [ 0  0  0  0  0  0  0  0  0  0  0  0]
- [ 0  0  0  0  0  0  0  0  0  0  0  0]
- [ 0  0  0  0  0  0  0  0 -1 -1  1  1]
- [ 0  0  0  0  0  0  0  0 -1 -1  1  1]]
-:END:
-
-Note that all of the linearly independent reaction routes return the same overall reaction except for one. This is because some routes will return a trivial solution. Routes which return the correct overall chemistry are known as full routes (FR) and those which return trivial solutions are called empty routes (ER).
-
-*** Complete full and empty enumeration
-Computationally, collecting an arbitrary set of linearly independent reaction routes is computationally inexpensive and can potentially be useful on its own. Complete enumeration techniques currently implemented in CatKit become computationally infeasible with large numbers of species and elementary steps.
-
-However, it is still often desirable for some applications to have a full listing of both full and empty reaction routes. This can be achieved more efficiently when beginning with a linearly independent set of reaction routes cite:fishtik-2002-ubi-qep.
-
-#+BEGIN_SRC python :results output org drawer
-from catkit.route import get_response_reactions
-from catkit.route import get_reaction_routes
-from catkit.route import get_heppel_sellers
-import numpy as np
-np.set_printoptions(threshold=np.inf)
-
-nu = np.array([
-    [  1,  0,  0,  0,  0,  0,  0,  0, -1,  0,  0,  0],  # s1
-    [  0,  1,  0,  0,  0,  0,  0,  0,  0, -1,  0,  0],  # s2
-    [  0,  0, -1,  0,  0,  0,  0,  0,  0,  0,  1,  0],  # s3
-    [  0,  0,  0,  1, -2,  0,  0,  0,  0,  0,  0,  0],  # s4
-    [  0,  0,  0, -1,  0,  0,  0,  0,  0,  0,  0,  1],  # s5
-    [ -1,  0,  0,  0,  1,  1,  0,  0,  0,  0,  0,  0],  # s6
-    [  0, -1,  1,  0,  0,  0, -1,  0,  0,  0,  0,  0],  # s7
-    [  0, -1,  0,  0,  0, -1,  0,  1,  0,  0,  0,  0],  # s8
-    [  0,  0,  0,  0,  1, -1,  1,  0,  0,  0,  0,  0],  # s9
-    [  0, -1,  1,  0,  1, -1,  0,  0,  0,  0,  0,  0],  # s10
-    [  0,  0,  1,  0,  1,  0,  0, -1,  0,  0,  0,  0],  # s11
-    [  0,  0,  1,  0,  0,  1, -1, -1,  0,  0,  0,  0],  # s12
-    [ -1,  0,  0,  0,  0,  2, -1,  0,  0,  0,  0,  0],  # s13
-])
-
-epsilon = np.array([
-    # C, H, O
-    [ 0, 2, 1],  # SH2O
-    [ 1, 0, 1],  # SCO
-    [ 1, 0, 2],  # SCO2
-    [ 0, 2, 0],  # SH2
-    [ 0, 1, 0],  # SH
-    [ 0, 1, 1],  # SOH
-    [ 0, 0, 1],  # SO
-    [ 1, 1, 2],  # SOOCH
-    [ 0, 2, 1],  # H2O
-    [ 1, 0, 1],  # CO
-    [ 1, 0, 2],  # CO2
-    [ 0, 2, 0],  # H2
-])
-
-
-# Indices of the species considered terminal
-terminal = [8, 9, 10, 11]
-
-RER, species = get_response_reactions(epsilon, terminal, species=True)
-sigma = get_heppel_sellers(nu, species[0])
-FR, ER = get_reaction_routes(nu, sigma)
-
-print('{} Full reaction routes:'.format(len(FR)))
-print(FR, '\n')
-
-print('{} Empty reaction routes:'.format(len(ER)))
-print(ER)
-#+END_SRC
-
-#+RESULTS:
-:RESULTS:
-17 Full reaction routes:
-[[ 1  1  1  1  1  1  1  0  1  0  0  0  0]
- [ 1  1  1  1  1  1  0  0  0  1  0  0  0]
- [ 1  1  1  1  1  1  0  1  0  0  1  0  0]
- [ 1  1  1  1  1  2  1  0  0  0  0  0 -1]
- [ 1  1  1  1  1  0  0  0  0  1  1 -1  1]
- [ 1  1  1  1  1  0  0  0  1  1  0  0  1]
- [ 1  1  1  1  1  0  0  1  0  0  2 -1  1]
- [ 1  1  1  1  1  0  0 -1  0  2  0 -1  1]
- [ 1  1  1  1  1  0  0  1  2  0  0  1  1]
- [ 1  1  1  1  1  0  0  1  1  0  1  0  1]
- [ 1  1  1  1  1  0  1  0  0  0  2 -2  1]
- [ 1  1  1  1  1  0 -1  0  0  2  0  0  1]
- [ 1  1  1  1  1  0  1  0  2  0  0  0  1]
- [ 1  1  1  1  1  0 -1  2  0  0  2  0  1]
- [ 1  1  1  1  1  2  0  1  0  0  0  1 -1]
- [ 1  1  1  1  1  1  0  1  1  0  0  1  0]
- [ 1  1  1  1  1  1  1  0  0  0  1 -1  0]] 
-
-12 Empty reaction routes:
-[[ 0  0  0  0  0  0  1 -1  0  0  0 -1  0]
- [ 0  0  0  0  0  0  0  0  1  0 -1  1  0]
- [ 0  0  0  0  0  0  0  1  0 -1  1  0  0]
- [ 0  0  0  0  0  0  0  1  1 -1  0  1  0]
- [ 0  0  0  0  0  0  1  0  0 -1  1 -1  0]
- [ 0  0  0  0  0  0  1  0  1 -1  0  0  0]
- [ 0  0  0  0  0  0  1 -1  1  0 -1  0  0]
- [ 0  0  0  0  0  1  0  0  0  0 -1  1 -1]
- [ 0  0  0  0  0  1  0  0 -1  0  0  0 -1]
- [ 0  0  0  0  0  1  0  1  0 -1  0  1 -1]
- [ 0  0  0  0  0  1  1  0  0 -1  0  0 -1]
- [ 0  0  0  0  0  1  1 -1  0  0 -1  0 -1]]
-:END:
-
 * Dependencies
 CatKit attempts to make use of basic functionalities implemented by existing softwares when possible to extend its capabilities.
 
-<<<<<<< HEAD
-- [[https://wiki.fysik.dtu.dk/ase/][Atomic Simulation Environment]]
-Atomic Simulation Environment (ASE) is a convenient platform with many good conventions for atoms objects, which CatKit relies heavily upon.
-
-- [[https://atztogo.github.io/spglib/index.html][Spglib]]
-A Bulk symmetry library with functionality for identifying rotational and translation symmetries in bulk lattice structures.
-
-- [[https://networkx.github.io/documentation/networkx-1.10/index.html][NetworkX]]
-Code for Graph theory implementation used to identify redundant structures.
-
-A full list of required packaged can be found in [[./requirements.txt]].
-=======
-A full list of required packaged can be found in [[./requirements.txt][the requirements]].
->>>>>>> 3e711c3d
+A full list of required packaged can be found in [[./requirements.txt][the requirements]].