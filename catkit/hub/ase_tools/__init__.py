from ase import Atoms
from ase.io import read
# from ase.io.trajectory import convert
import numpy as np
import ase
import copy
from catkit.hub.tools import get_atoms, get_state, clear_prefactor

# A lot of functions from os.path
# in python 2 moved to os. and changed
# their signature. Pathlib can be
# installed under python2.X with
# pip install pathlib2 and is in
# standard library in Python 3,
# hence we use it as a compatiblity
# library
try:
    from pathlib import Path
    Path().expanduser()
except (ImportError, AttributeError):
    from pathlib2 import Path

PUBLICATION_TEMPLATE = ''


def get_chemical_formula(atoms, mode='metal'):
    """
    Compatibility function, return mode=metal, when
    available, mode=hill, when not (ASE <= 3.13)
    """
    try:
        return atoms.get_chemical_formula(mode=mode)
    except ValueError:
        return atoms.get_chemical_formula(mode='hill')


def symbols(atoms):
    formula = get_chemical_formula(atoms)
    symbols = ase.atoms.string2symbols(formula)
    return ''.join(symbols)


def collect_structures(foldername, verbose=False, level='*'):
    structures = []
    if verbose:
        print(foldername)
    for i, filename in enumerate(Path(foldername).glob(level)):
        posix_filename = str(filename.as_posix())
        if verbose:
            print(i, posix_filename)
        if posix_filename.endswith('publication.txt'):
            with open(posix_filename) as infile:
                global PUBLICATION_TEMPLATE
                PUBLICATION_TEMPLATE = infile.read()
        elif Path(posix_filename).is_file():
            try:
                filetype = ase.io.formats.filetype(posix_filename)
            except Exception as e:
                continue
            if filetype:
                try:
                    structure = ase.io.read(posix_filename)
                    structure.info['filename'] = posix_filename
                    structure.info['filetype'] = ase.io.formats.filetype(
                        posix_filename)
                    try:
                        structure.get_potential_energy()
                        # ensure that the structure has an energy
                        structures.append(structure)
                    except RuntimeError:
                        print("Did not add {posix_filename} since it has no energy"
                              .format(
                                  posix_filename=posix_filename,
                              ))
<<<<<<< HEAD
=======
                except TypeError:
                    print("Warning: Could not read {posix_filename}"
                            .format(
                                posix_filename=posix_filename,
                                ))

>>>>>>> dd6bf639
                except StopIteration:
                    print("Warning: StopIteration {posix_filename} hit."
                          .format(
                              posix_filename=posix_filename,
                          ))
                except IndexError:
                    print("Warning: File {posix_filename} looks incomplete"
                          .format(
                              posix_filename=posix_filename,
                          ))
                except OSError as e:
                    print("Error with {posix_filename}: {e}".format(
                        posix_filename=posix_filename,
                        e=e,
                    ))
                except AssertionError as e:
                    print("Hit an assertion error with {posix_filename}: {e}".format(
                        posix_filename=posix_filename,
                        e=e,
                    ))
                except ValueError as e:
                    print("Trouble reading {posix_filename}: {e}".format(
                        posix_filename=posix_filename,
                        e=e,
                    ))
                except DeprecationWarning as e:
                    print("Trouble reading {posix_filename}: {e}".format(
                        posix_filename=posix_filename,
                        e=e,
                    ))
    return structures


def get_energies(atoms_list):
    """ Potential energy for a list of atoms objects"""
    if len(atoms_list) == 1:
        return atoms_list[0].get_potential_energy()
    elif len(atoms_list) > 1:
        energies = []
        for atoms in atoms_list:
            energies.append(atoms.get_potential_energy())
        return energies


def get_atomic_numbers(atoms):
    return list(atoms.get_atomic_numbers())


def get_formula_from_numbers(numbers):
    formula = Atoms(numbers).get_chemical_formula(mode='all')
    return formula


def get_numbers_from_formula(formula):
    atoms = Atoms(formula)
    return get_atomic_numbers(atoms)



def get_reaction_energy(structures, reaction, reaction_atoms, states,
                        prefactors, prefactors_TS, energy_corrections):
    energies = {}
    for key in structures.keys():
        energies.update({key: ['' for n in range(len(structures[key]))]})
    for key, atoms_list in structures.items():
        for i, atoms in enumerate(atoms_list):
            try:
                name = clear_prefactor(reaction[key][i])
            except BaseException:
                name = None
            if name in energy_corrections.keys():
                Ecor = energy_corrections[name]
            else:
                Ecor = 0
            energies[key][i] = prefactors[key][i] * \
                (atoms.get_potential_energy() + Ecor)

    # Reaction energy:
    energy_reactants = np.sum(energies['reactants'])
    energy_products = np.sum(energies['products'])

    reaction_energy = energy_products - energy_reactants

    # Activation energy
    if 'TS' in structures.keys():
        # Is a different empty surface used for the TS?
        if 'TSempty' in structure.keys():
            for key in reaction_atoms.keys():
                if '' in reaction_atoms[key]:
                    index = reaction_atoms[key].index('')
                    empty = structures[key][index]
            tsempty = structures['TSempty'][0]
            tsemptydiff = tsempty.get_potential_energy - \
                empty.get_potential_energy()

        for i, structure in enumerate(structures['reactants']):
            try:
                name = clear_prefactor(reaction['reactants'][i])
            except BaseException:
                name = None
            if name in energy_corrections.keys():
                Ecor = energy_corrections[name]
            else:
                Ecor = 0
            energies['reactants'][i] = prefactors_TS['reactants'][i]\
                * structure.get_potential_energy() + Ecor
            if 'TSempty' in structures.keys() and \
                    states['reactants'][i] == 'star':
                energies['reactants'][i] += prefactors_TS['reactants'][i]\
                    * tsemptydiff
        energy_reactants = np.sum(energies['reactants'])
        energy_TS = energies['TS'][0]
        activation_energy = energy_TS - energy_reactants
    else:
        activation_energy = None

    return reaction_energy, activation_energy


def tag_atoms(atoms, types=None):
    non_metals = ['H', 'He', 'B', 'C', 'N', 'O', 'F', 'Ne',
                  'Si', 'P', 'S', 'Cl', 'Ar',
                  'Ge', 'As', 'Se', 'Br', 'Kr',
                  'Sb', 'Te', 'I', 'Xe',
                  'Po', 'At', 'Rn']

    layer_i = get_layers(atoms)
    top_layer_i = np.max(layer_i)
    i = 0

    for i in range(0, top_layer_i + 1):
        atoms_i = np.where(layer_i == top_layer_i - i)[0]
        if len(np.where(layer_i == top_layer_i - i)[0]) == 1 and i < 4:
            atom = atoms[atoms_i[0]]
            if types is not None:
                if atom.symbol in types:
                    atom.tag = 0
            elif types is None:
                if atom.symbol in non_metals:
                    atom.tag = 0
        else:
            for l in atoms_i:
                atoms[l].tag = i + 1

    return atoms


def get_layers(atoms):
    tolerance = 0.01
    d = atoms.positions[:, 2]
    keys = np.argsort(d)
    ikeys = np.argsort(keys)
    mask = np.concatenate(([True], np.diff(d[keys]) > tolerance))
    layer_i = np.cumsum(mask)[ikeys]

    if layer_i.min() == 1:
        layer_i -= 1
    return layer_i


def get_surface_composition(atoms):
    if len(np.unique(atoms.get_atomic_numbers())) == 1:
        return atoms.get_chemical_symbols()[0]

    layer_i = get_layers(atoms)
    top_layer_i = np.max(layer_i)
    atom_i = np.where(layer_i >= top_layer_i - 1)[0]

    layer_atoms = atoms[atom_i]

    surface_composition = layer_atoms.get_chemical_formula(mode='metal')

    return surface_composition


def get_n_layers(atoms):
    layer_i = get_layers(atoms)
    n = np.max(layer_i)
    return n


def get_bulk_composition(atoms):
    if len(np.unique(atoms.get_atomic_numbers())) == 1:
        return atoms.get_chemical_symbols()[0]

    layer_i = get_layers(atoms)
    top_layer_i = np.max(layer_i)
    compositions = []
    for i in range(0, top_layer_i + 1):
        atom_i = np.where(layer_i == top_layer_i - i)[0]
        atoms_layer = atoms[atom_i]
        if len(np.unique(atoms_layer.get_atomic_numbers())) == 1:
            c = atoms_layer.get_chemical_symbols()[0]
            compositions.append(c)
        else:
            c = atoms[atom_i].get_chemical_formula(mode='metal')
            compositions.append(c)

    compositions = np.array(compositions)
    same_next_layer = compositions[1:] == compositions[:-1]
    bulk_compositions = compositions[:-1][same_next_layer]

    if len(bulk_compositions) > 0 and \
       all(c == bulk_compositions[0] for c in bulk_compositions):
        bulk_composition = bulk_compositions[0]
    else:
        bulk_composition = None
    return bulk_composition


def check_in_ase(atoms, ase_db, energy=None):
    """Check if entry is allready in ASE db"""

    db_ase = ase.db.connect(ase_db)
    if energy is None:
        energy = atoms.get_potential_energy()
    formula = get_chemical_formula(atoms)
    rows = db_ase.select(energy=energy)
    n = 0
    ids = []
    for row in rows:
        if formula == row.formula:
            n += 1
            ids.append(row.id)
    if n > 0:
        id = ids[0]
        unique_id = db_ase.get(id)['unique_id']
        return id, unique_id
    else:
        return None, None


def _normalize_key_value_pairs_inplace(data):
    for key in data:
        if isinstance(data[key], np.int64):
            data[key] = int(data[key])


def write_ase(atoms, db_file, stdout, user=None, data=None, **key_value_pairs):
    """Connect to ASE db"""
    atoms = tag_atoms(atoms)
    db_ase = ase.db.connect(db_file)
    _normalize_key_value_pairs_inplace(key_value_pairs)
    id = db_ase.write(atoms, data=data, **key_value_pairs)
    stdout.write('  writing atoms to ASE db row id = {}\n'.format(id))
    unique_id = db_ase.get(id)['unique_id']
    return unique_id


def update_ase(db_file, identity, stdout, **key_value_pairs):
    """Connect to ASE db"""
    db_ase = ase.db.connect(db_file)

    _normalize_key_value_pairs_inplace(key_value_pairs)
    count = db_ase.update(identity, **key_value_pairs)
    stdout.write('  Updating {0} key value pairs in ASE db row id = {1}\n'
                 .format(count, identity))
    return


def get_reaction_from_folder(folder_name):
    reaction = {}
    if '__' in folder_name:  # Complicated reaction
        if '-' in folder_name and '_-' not in folder_name:
            # intermediate syntax
            a, b = folder_name.split('-')
            folder_name = a + '_-' + b

        reaction.update({'reactants': folder_name.split('__')[0].split('_'),
                         'products': folder_name.split('__')[1].split('_')})

    elif '_' in folder_name:  # Standard format
        AB, A, B = folder_name.split('_')
        if '-' in A:
            A = A.split('-')
            A[1] = '-' + A[1]
            products = [A[0], A[1], B]
        else:
            products = [A, B]
        reaction.update({'reactants': [AB],
                         'products': products})
    else:
        raise AssertionError('problem with folder {}'.format(folder_name))

    sites = {}
    for key, mollist in reaction.items():
        for n, mol in enumerate(mollist):
            if '@' in mol:
                mol, site = mol.split('@')
                sites.update({mol: site})
                reaction[key][n] = mol
            if 'gas' not in mol and 'star' not in mol:
                reaction[key][n] = mol + 'star'

    for key, mollist in reaction.items():
        n_star = mollist.count('star')
        if n_star > 1:
            for n in range(n_star):
                mollist.remove('star')
            mollist.append(str(n_star) + 'star')

    return reaction, sites


def get_reaction_atoms(reaction):
    reaction_atoms = {'reactants': [],
                      'products': []}

    prefactors = {'reactants': [],
                  'products': []}

    states = {'reactants': [],
              'products': []}

    for key, mollist in reaction.items():
        for molecule in mollist:
            atoms, prefactor = get_atoms(molecule)
            reaction_atoms[key].append(atoms)
            prefactors[key].append(prefactor)
            state = get_state(molecule)
            states[key].append(state)

    prefactors_TS = copy.deepcopy(prefactors)

    # Balance the number of slabs on each side of reaction
    n_star = {'reactants': 0,
              'products': 0}

    for key, statelist in states.items():
        for j, s in enumerate(statelist):
            if s == 'star':
                n_star[key] += prefactors[key][j]

    n_r = n_star['reactants']
    n_p = n_star['products']

    diff = n_p - n_r
    if abs(diff) > 0:
        if diff > 0:  # add empty slabs to left-hand side
            n_r += diff
            key = 'reactants'
        else:  # add to right-hand side
            diff *= -1  # diff should be positive
            n_p += diff
            key = 'products'

        if '' not in reaction_atoms[key]:
            reaction[key].append('star')
            prefactors[key].append(diff)
            if key == 'reactants':
                prefactors_TS[key].append(1)
            states[key].append('star')
            reaction_atoms[key].append('')
        else:
            index = states[key].index('star')
            prefactors[key][index] += diff
            if key == 'reactants':
                prefactors_TS[key][index] += diff

    if n_r > 1:  # Balance slabs for transition state
        count_empty = 0
        if '' in reaction_atoms['reactants']:
            index = reaction_atoms['reactants'].index('')
            count_empty = prefactors_TS['reactants'][index]
            prefactors_TS['reactants'][index] = -(n_r - count_empty - 1)
        else:
            reaction_atoms['reactants'].append('')
            prefactors['reactants'].append(0)
            states['reactants'].append('star')
            prefactors_TS['reactants'].append(-n_r + 1)
    else:
        if '' in reaction_atoms['reactants']:
            index = reaction_atoms['reactants'].index('')
            prefactors_TS['reactants'][index] = 1

    return reaction_atoms, prefactors, prefactors_TS, states


def debug_assert(expression, message, debug=False):
    if debug:
        try:
            assert expression, message
        except AssertionError as e:
            print(e)
            return False
    else:
        assert expression, message

    return True<|MERGE_RESOLUTION|>--- conflicted
+++ resolved
@@ -72,15 +72,12 @@
                               .format(
                                   posix_filename=posix_filename,
                               ))
-<<<<<<< HEAD
-=======
                 except TypeError:
                     print("Warning: Could not read {posix_filename}"
                             .format(
                                 posix_filename=posix_filename,
                                 ))
 
->>>>>>> dd6bf639
                 except StopIteration:
                     print("Warning: StopIteration {posix_filename} hit."
                           .format(
