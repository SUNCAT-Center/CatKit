--- conflicted
+++ resolved
@@ -110,7 +110,7 @@
                     print("Error with {posix_filename}: {e}".format(
                         posix_filename=posix_filename,
                         e=e,
-                        ))
+                    ))
                 except AssertionError as e:
                     print("Hit an assertion error with {posix_filename}: {e}".format(
                         posix_filename=posix_filename,
@@ -131,9 +131,6 @@
                   if structure.number_of_lattice_vectors == 3
                   ]
     # sort by density
-    structures = [structure for structure in structures
-                  if structure.number_of_lattice_vectors == 3
-            ]
     structures = sorted(structures,
                         key=lambda x: len(x) / x.get_volume()
                         )
@@ -177,7 +174,7 @@
             print("  {density:10.3f} {filename}".format(
                 density=density,
                 filename=structure.info['filename'],
-                ))
+            ))
         if density < options.max_density_gas:
             structure.info['state'] = 'molecule'
             molecules.append(structure)
@@ -222,7 +219,7 @@
     if options.verbose:
         print("\n\nCANDIDATES {gas_phase_candidates}".format(
             gas_phase_candidates=gas_phase_candidates,
-            ))
+        ))
 
     volume_groups = {}
     tolerance = 1e-5
@@ -249,7 +246,7 @@
         if options.verbose:
             print("\nInspect volume {volume}\n".format(
                 volume=volume,
-                ))
+            ))
         surfaces = volume_groups[volume]
         N = len(surfaces)
         if N > 1:
@@ -319,10 +316,10 @@
                     # and either one (or both) are in user specifid
                     # adsorbates
                     if (additions or subtractions) \
-                            and (not additions
-                                 or additions in options.adsorbates) \
-                            and (not subtractions
-                                 or subtractions in options.adsorbates):
+                            and (not additions or
+                                 additions in options.adsorbates) \
+                            and (not subtractions or
+                                 subtractions in options.adsorbates):
 
                         dE = surf2.get_potential_energy() \
                             - surf1.get_potential_energy()
@@ -343,19 +340,13 @@
                             adsorbates.append(additions)
                         if subtractions:
                             adsorbates.append(subtractions)
-<<<<<<< HEAD
-=======
-
->>>>>>> 66abf847
+
                         if options.verbose:
                             print("    ADDITIONS " + str(additions))
                             print("    SUBTRACTIONS " + str(subtractions))
                             print("    ADSORBATES " + str(adsorbates))
                             print("    REFERENCES " + str(references))
-<<<<<<< HEAD
-=======
-
->>>>>>> 66abf847
+
                         stoichiometry_factors =  \
                             gas_phase_references.get_stoichiometry_factors(
                                 adsorbates, references,
@@ -479,7 +470,7 @@
     out_format = 'json'
 
     for key in structures:
-        if type(structures[key]) == dict:
+        if isinstance(structures[key], dict):
             d = Path(root).joinpath(key)
             Path(d).mkdir(parents=True, exist_ok=True)
             if Path(root).parent.as_posix() == '.':
@@ -499,8 +490,8 @@
 
 
 def main(options):
-    pickle_file = options.foldername.strip().strip(
-        '/').strip('.').strip('/') + '.cache.pckl'
+    pickle_file = options.foldername.strip().rstrip(
+        '/').strip('.').rstrip('/') + '.cache.pckl'
 
     if Path(pickle_file).exists() and Path(pickle_file).stat().st_size:
         with open(pickle_file, 'rb') as infile:
