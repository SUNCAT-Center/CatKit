#!/usr/bin/env python

# builtin imports
import pickle
import re

# A lot of functions from os.path
# in python 2 moved to os. and changed
# their signature. Pathlib can be
# installed under python2.X with
# pip install pathlib2 and is in
# standard library in Python 3,
# hence we use it as a compatiblity
# library
try:
    from pathlib import Path
    Path().expanduser()
except (ImportError, AttributeError):
    from pathlib2 import Path


# other library imports
import Levenshtein
import ase.atoms
import ase.io
import numpy as np


# local imports
from .ase_tools import gas_phase_references

np.set_printoptions(threshold=500, linewidth=1800, edgeitems=80)

PUBLICATION_TEMPLATE = """{
    "title": "",
    "authors": [""],
    "journal": "",
    "volume": "",
    "number": "",
     "pages": "",
     "year": "",
     "publisher": "",
     "doi": "",
     "tags": []
}"""


def get_chemical_formula(atoms):
    """
    Compatibility function, return mode=metal, when
    available, mode=hill, when not (ASE <= 3.13)
    """
    try:
        return atoms.get_chemical_formula(mode='metal')
    except ValueError:
        return atoms.get_chemical_formula(mode='hill')


def symbols(atoms):
    formula = get_chemical_formula(atoms)
    symbols = ase.atoms.string2symbols(formula)
    return ''.join(symbols)


def collect_structures(foldername, options):
    structures = []
    if options.verbose:
        print(foldername)
    for i, filename in enumerate(Path(foldername).glob('**/*')):
        posix_filename = str(filename.as_posix())
        if options.verbose:
            print(i, posix_filename)
        if posix_filename.endswith('publication.txt'):
            with open(posix_filename) as infile:

                global PUBLICATION_TEMPLATE
<<<<<<< HEAD
                PUBLICATION_TEMPLATE = infile.read()
=======
                PUBLICATION_TEMPLATE= infile.read()
>>>>>>> fd8e3e69
        elif Path(posix_filename).is_file():
            try:
                filetype = ase.io.formats.filetype(posix_filename)
            except Exception as e:
                continue
            if filetype:
                try:
                    structure = ase.io.read(posix_filename)
                    structure.info['filename'] = posix_filename
                    structure.info['filetype'] = ase.io.formats.filetype(
                        posix_filename)
                    try:
                        structure.get_potential_energy()
                        # ensure that the structure has an energy
                        structures.append(structure)
                    except:
                        print("Did not add {posix_filename} since it has no energy"
                              .format(
                                  posix_filename=posix_filename,
                                  ))
                    print(structure)
                except StopIteration:
                    print("Warning: StopIteration {posix_filename} hit."
                          .format(
                              posix_filename=posix_filename,
                          ))
                except IndexError:
                    print("Warning: File {posix_filename} looks incomplete"
                          .format(
                              posix_filename=posix_filename,
                          ))
                except OSError as e:
                    print("Error with {posix_filename}: {e}".format(
                        posix_filename=posix_filename,
                        e=e,
                    ))
                except AssertionError as e:
                    print("Hit an assertion error with {posix_filename}: {e}".format(
                        posix_filename=posix_filename,
                        e=e,
<<<<<<< HEAD
                    ))
=======
                        ))
>>>>>>> fd8e3e69
                except ValueError as e:
                    print("Trouble reading {posix_filename}: {e}".format(
                        posix_filename=posix_filename,
                        e=e,
<<<<<<< HEAD
                    ))
=======
                        ))
>>>>>>> fd8e3e69

    return structures


def fuzzy_match(structures, options):
    # filter out cell with ill-defined unit cells
    structures = [structure for structure in structures
                  if structure.number_of_lattice_vectors == 3
<<<<<<< HEAD
                  ]
=======
            ]
>>>>>>> fd8e3e69
    # sort by density
    structures = sorted(structures,
                        key=lambda x: len(x) / x.get_volume()
                        )

    # group in to bulk, surface, or bulk
    molecules, surfaces, bulks = [], [], []
    gas_phase_candidates = []
    reference_energy = {}
    collected_energies = {}
    collected_structures = {}
    if options.verbose:
        print("Group By Densities")
        print("===================")
    for structure in structures:
        if options.include_pattern:
            if not re.search(
                    options.include_pattern, structure.info['filename']):
                continue
            if options.exclude_pattern \
                    and re.search(
                        options.exclude_pattern,
                        structure.info['filename']):
                continue

        elif options.exclude_pattern:
            if re.search(
                    options.exclude_pattern,
                    structure.info['filename']):
                continue

        # add more info from filename
        facet_match = re.search(
            '(?<=[^0-9])?[0-9]{3,3}(?=[^0-9])?', structure.info['filename'])
        if facet_match:
            structure.info['facet'] = facet_match.group()
        else:
            structure.info['facet'] = options.facet_name or 'facet'

        density = len(structure) / structure.get_volume()
        if options.verbose:
            print("  {density:10.3f} {filename}".format(
                density=density,
                filename=structure.info['filename'],
            ))
        if density < options.max_density_gas:
            structure.info['state'] = 'molecule'
            molecules.append(structure)
            collected_structures \
                .setdefault(structure.info['filetype'], {}) \
                .setdefault('XC_FUNCTIONAL', {}) \
                .setdefault('gas', {}) \
                .setdefault(get_chemical_formula(structure), structure)

            formula = get_chemical_formula(structure)
            if formula not in options.exclude_reference.split(','):
                gas_phase_candidates.append(get_chemical_formula(structure))
                reference_energy[formula] = structure.get_potential_energy()
                if options.verbose:
                    print("           GAS", formula,
                          structure.info['filename'])

        elif density < options.max_density_slab:
            structure.info['state'] = 'surface'
            surfaces.append(structure)
            if options.verbose:
                print("           SURFACE", formula,
                      structure.info['filename'])
        else:
            structure.info['state'] = 'bulk'
            bulks.append(structure)

            if options.verbose:
                print("           BULK", formula, structure.info['filename'])

    # sort surfaces by volume to get difference facets
    surfaces = sorted(surfaces,
                      key=lambda x: x.get_volume()
                      )

    # Get minimal set of gas phase candidates
    gas_phase_candidates = list(
        sorted(
            set(gas_phase_candidates)
        )
    )
    if options.verbose:
        print("\n\nCANDIDATES {gas_phase_candidates}".format(
            gas_phase_candidates=gas_phase_candidates,
        ))

    volume_groups = {}
    tolerance = 1e-5
    if options.verbose:
        print("\n\nGROUP BY VOLUME\n\n")
    for surface in sorted(surfaces,
                          key=lambda x: x.get_volume(),):
        formula = symbols(surface)

        for volume in volume_groups:
            if abs(volume - surface.get_volume()) < tolerance:
                volume_groups[volume].append(surface)
                break
        else:
            volume_groups[surface.get_volume()] = [surface]
            if options.verbose:
                print(("\n=============== NEW VOLUME"
                       " {volume} ============"
                       ).format(volume=surface.get_volume()))
        if options.verbose:
            print(get_chemical_formula(surface))

    for volume in volume_groups:
        if options.verbose:
            print("\nInspect volume {volume}\n".format(
                volume=volume,
            ))
        surfaces = volume_groups[volume]
        N = len(surfaces)
        if N > 1:
            distance = np.zeros((N, N), dtype=int)
            distance[:] = 99
            for i, structure1 in enumerate(surfaces):
                formula1 = symbols(structure1)
                for j, structure2 in enumerate(surfaces):
                    if j >= i:
                        formula2 = symbols(structure2)
                        distance[i, j] = Levenshtein.distance(
                            formula1, formula2)

        for i, surf1 in enumerate(surfaces):
            for j, surf2 in enumerate(surfaces):

                f1 = symbols(surf1)
                formula1 = get_chemical_formula(surf1)
                f2 = symbols(surf2)
                formula2 = get_chemical_formula(surf2)
                if Levenshtein.distance(f1, f2) in range(1, 10):
                    additions = ''
                    subtractions = ''
                    equal = ''
                    opcodes = Levenshtein.opcodes(f1, f2)
                    for tag, i1, i2, j1, j2 in opcodes:
                        if tag == 'insert':
                            additions += f2[j1:j2]
                        elif tag == 'delete':
                            subtractions += f2[j1:j2]
                        elif tag == 'equal':
                            equal += f1[i1:i2]
                    subtractions = ''.join(
                        sorted(
                            ase.atoms.string2symbols(
                                subtractions)))
                    additions = ''.join(
                        sorted(
                                ase.atoms.string2symbols(
                                    additions)))

                    equal_formula = get_chemical_formula(
                        ase.atoms.Atoms(equal))

                    # check if we have some additions of subtractions
                    # and either one (or both) are in user specifid
                    # adsorbates
                    if (additions or subtractions) \
                            and (not additions or
                                 additions in options.adsorbates) \
                            and (not subtractions or
                                 subtractions in options.adsorbates):

                        dE = surf2.get_potential_energy() \
                            - surf1.get_potential_energy()
                        difference_symbols = \
                            gas_phase_references.molecules2symbols(
                                [additions, subtractions],
                            )
                        references = \
                            gas_phase_references.construct_reference_system(
                                difference_symbols, gas_phase_candidates,
                            )
                        atomic_references = {}
                        for i, j in references:
                            atomic_references[i] = j

                        stoichiometry_factors =  \
                            gas_phase_references.get_stoichiometry_factors(
                                additions + subtractions, references,
                            )

                        formula = '* ->'
                        adsorbate = get_chemical_formula(
                            ase.atoms.Atoms(additions))
                        if additions:
                            formula += ' ' + \
                                get_chemical_formula(
                                    ase.atoms.Atoms(additions)) + '*'
                        if subtractions:
                            formula += ' ' + \
                                get_chemical_formula(
                                    ase.atoms.Atoms(subtractions)) + '*'

                        gas_phase_corrections = {}

                        for addition in additions:
                            stoich_factors = stoichiometry_factors[addition]
                            for ref in stoich_factors:
                                dE -= stoich_factors[ref] * \
                                    reference_energy[ref]
                                gas_phase_corrections[ref] = \
                                    gas_phase_corrections.get(
                                        ref, 0) - stoich_factors[ref]

                        for subtraction in subtractions:
                            stoich_factors = stoichiometry_factors[subtraction]
                            for ref in stoich_factors:
                                dE += stoich_factors[ref] * \
                                    reference_energy[ref]
                                gas_phase_corrections[ref] = \
                                    gas_phase_corrections.get(
                                        ref, 0) + stoich_factors[ref]

                        for molecule, factor in gas_phase_corrections.items():
                            if factor != 0:
                                sign = ' + ' if factor < 0 else ' +- '
                                if abs(factor - int(factor)) < 1e-3:
                                    factor = str(abs(int(factor)))
                                    if factor == '1':
                                        factor = ''
                                else:
                                    factor = '{:.2f}'.format(abs(factor))

                                fleft, fright = formula.split(' -> ')
                                formula = fleft + sign + factor + \
                                    molecule + '(g)' + ' -> ' + fright

                        if abs(dE) < options.max_energy:
                            energy = dE

                            key = ("{equal_formula:16s}"
                                   " ({surface_facet})"
                                   " {formula:30s}"
                                   ).format(
                                formula=formula,
                                equal_formula=equal_formula,
                                surface_facet=surf1.info['facet']
                            )
                            equation = (" {formula:30s}"
                                        ).format(
                                formula=formula,
                                equal_formula=equal_formula,
                                surface_facet=surf1.info['facet']
                            ) \
                                .replace(' ', '') \
                                .replace('+', '_') \
                                .replace('->', '__') \
                                .replace('*', 'star') \
                                .replace('(g)', 'gas')
                            # We keep the empty structure whether or not
                            # we keep all structures
                            collected_structures \
                                .setdefault(structure.info['filetype'], {}) \
                                .setdefault('XC_FUNCTIONAL', {}) \
                                .setdefault(equal_formula, {}) \
                                .setdefault(surf1.info['facet'], {}) \
                                .setdefault('empty_slab', surf1)
                            if not options.keep_all_energies:
                                if energy < collected_energies.get(
                                        key, float("inf")):
                                    collected_energies[key] = energy
                                    collected_structures .setdefault(
                                        structure.info['filetype'],
                                        {}) .setdefault(
                                        'XC_FUNCTIONAL',
                                        {}) .setdefault(
                                        equal_formula,
                                        {}) .setdefault(
                                        surf1.info['facet'],
                                        {}) .setdefault(
                                        equation,
                                        {})[adsorbate] = surf2
                            else:
                                # amend number if colliding keys are found
                                matching_keys = [
                                    _key for _key in collected_energies
                                    if _key.startswith(key)
                                ]
                                key += '_' + str(len(matching_keys))
                                collected_energies[key] = energy
                                collected_structures .setdefault(
                                    structure.info['filetype'], {}) \
                                    .setdefault('XC_FUNCTIONAL', {}) \
                                    .setdefault(equal_formula, {}) \
                                    .setdefault(surf1.info['facet'], {}) \
                                    .setdefault(
                                    equation, {}) .setdefault(
                                    adsorbate + '@site_' + str(
                                        len(matching_keys)), surf2)

    print("\n\nCollected Reaction Energies")
    print("===========================")
    for key, energy in collected_energies.items():
        print("{key:40s}: {energy:.3f} eV".format(
            key=key,
            energy=energy,
        ))

    return collected_structures


def create_folders(options, structures, root=''):
    if options.json:
        out_format = 'json'
    else:
        out_format = 'traj'

    for key in structures:
        if isinstance(structures[key], dict):
            d = Path(root).joinpath(key)
            Path(d).mkdir(parents=True, exist_ok=True)
            if Path(root).parent.as_posix() == '.':
                # Have to explicitly convert Path to str
                # to work under python 3.4
                with open(str(
                        Path(root).joinpath('publication.txt')),
                        'w') as outfile:
                    outfile.write(PUBLICATION_TEMPLATE)
            create_folders(options, structures[key], root=d)
        else:
            ase.io.write(
                str(Path(root).joinpath(key + '.' + out_format)),
                structures[key],
                format=out_format,
            )


def main(options):
    pickle_file = options.foldername.strip().rstrip(
        '/').strip('.').rstrip('/') + '.cache.pckl'

    if Path(pickle_file).exists() and Path(pickle_file).stat().st_size:
        with open(pickle_file, 'rb') as infile:
            structures = pickle.load(infile)
    else:
        structures = collect_structures(options.foldername, options)
        with open(pickle_file, 'wb') as outfile:
            pickle.dump(structures, outfile)

    structures = fuzzy_match(structures, options)
    create_folders(options, structures,
                   root=options.foldername.strip('/') + '.organized')<|MERGE_RESOLUTION|>--- conflicted
+++ resolved
@@ -74,11 +74,7 @@
             with open(posix_filename) as infile:
 
                 global PUBLICATION_TEMPLATE
-<<<<<<< HEAD
                 PUBLICATION_TEMPLATE = infile.read()
-=======
-                PUBLICATION_TEMPLATE= infile.read()
->>>>>>> fd8e3e69
         elif Path(posix_filename).is_file():
             try:
                 filetype = ase.io.formats.filetype(posix_filename)
@@ -119,20 +115,12 @@
                     print("Hit an assertion error with {posix_filename}: {e}".format(
                         posix_filename=posix_filename,
                         e=e,
-<<<<<<< HEAD
                     ))
-=======
-                        ))
->>>>>>> fd8e3e69
                 except ValueError as e:
                     print("Trouble reading {posix_filename}: {e}".format(
                         posix_filename=posix_filename,
                         e=e,
-<<<<<<< HEAD
                     ))
-=======
-                        ))
->>>>>>> fd8e3e69
 
     return structures
 
@@ -141,11 +129,7 @@
     # filter out cell with ill-defined unit cells
     structures = [structure for structure in structures
                   if structure.number_of_lattice_vectors == 3
-<<<<<<< HEAD
                   ]
-=======
-            ]
->>>>>>> fd8e3e69
     # sort by density
     structures = sorted(structures,
                         key=lambda x: len(x) / x.get_volume()
