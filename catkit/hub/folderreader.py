--- conflicted
+++ resolved
@@ -354,15 +354,9 @@
                                          for empty in empty_structures])
             if 'TS' not in filename_collapse:
                 return
-<<<<<<< HEAD
 
         self.empty = empty_structures[0]
 
-=======
-
-        self.empty = empty_structures[0]
-
->>>>>>> dd6bf639
         ase_id = None
         energy = ase_tools.get_energies([self.empty])
         key_value_pairs = {"name": self.metal,
