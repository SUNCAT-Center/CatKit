--- conflicted
+++ resolved
@@ -2,18 +2,11 @@
 import sys
 import time
 import json
-<<<<<<< HEAD
-=======
 import random
->>>>>>> 6049c4bb
 import psycopg2
 from psycopg2.extras import execute_values
 import ase.db
 from ase.db.postgresql import PostgreSQLDatabase
-<<<<<<< HEAD
-from pwgen import pwgen
-=======
->>>>>>> 6049c4bb
 from past.utils import PY2
 
 from .cathubsqlite import CathubSQLite
@@ -139,18 +132,10 @@
         self.id = None
         self.server = 'catalysishub.c8gwuc8jwb7l.us-west-2.rds.amazonaws.com'
         self.database = 'catalysishub'
-<<<<<<< HEAD
-
-=======
->>>>>>> 6049c4bb
         if user == 'catroot' or user == 'catvisitor':
             self.schema = 'public'
             if password is None:
                 password = os.environ['DB_PASSWORD']
-<<<<<<< HEAD
-
-=======
->>>>>>> 6049c4bb
         elif user == 'postgres':  # For testing on travis
             self.schema = 'public'
             self.server = 'localhost'
@@ -222,13 +207,9 @@
         self.initialized = True
         return self
 
-<<<<<<< HEAD
-    def create_user(self, user):
-=======
     def create_user(self, user, table_priviledges=['ALL PRIVILEDGES'],
                     schema_priviledges=['ALL PRIVILEDGES'],
                     row_limit=50000):
->>>>>>> 6049c4bb
         con = self.connection or self._connect()
         cur = con.cursor()
 
@@ -236,22 +217,11 @@
         # self._initialize(schema=schema_name)
         password = pwgen(8)
         cur.execute(
-<<<<<<< HEAD
-            "CREATE USER {0} with PASSWORD '{1}';".format(user, password))
-        cur.execute('GRANT USAGE ON SCHEMA {0} TO {0};'.format(user))
-        cur.execute(
-            'GRANT ALL PRIVILEGES ON SCHEMA {0} TO {0};'.format(user))
-        cur.execute('GRANT USAGE ON SCHEMA {0} TO catroot;'.format(user))
-        cur.execute(
-            'GRANT ALL PRIVILEGES ON SCHEMA {0} TO catroot;'.format(user))
-        cur.execute('GRANT USAGE ON SCHEMA public TO {0};'.format(user))
-=======
             "CREATE USER {user} with PASSWORD '{password}';"
             .format(user=user, password=password))
 
         """ Grant SELECT on public schema """
         cur.execute('GRANT USAGE ON SCHEMA public TO {user};'.format(user=user))
->>>>>>> 6049c4bb
         cur.execute(
             'GRANT SELECT ON ALL TABLES IN SCHEMA public TO {user};'.format(user=user))
         cur.execute(
@@ -517,11 +487,7 @@
         Parameters:
         filename_sqlite: str
             name of .db file
-<<<<<<< HEAD
-        block_size: int (default 1000) 
-=======
         block_size: int (default 1000)
->>>>>>> 6049c4bb
             Number of atomic structures and reactions to write together
             in each block.
         start_block: int (default 0)
@@ -608,21 +574,12 @@
                 values = list(row)
                 value_list = get_value_list(values)
                 publication_system_values += [tuple(value_list)]
-<<<<<<< HEAD
 
             key_str = get_key_str(table='publication_system')
             insert_command = """INSERT INTO publication_system ({0})
             VALUES %s ON CONFLICT DO NOTHING;"""\
                 .format(key_str)
 
-=======
-
-            key_str = get_key_str(table='publication_system')
-            insert_command = """INSERT INTO publication_system ({0})
-            VALUES %s ON CONFLICT DO NOTHING;"""\
-                .format(key_str)
-
->>>>>>> 6049c4bb
             execute_values(cur=cur, sql=insert_command,
                            argslist=publication_system_values, page_size=1000)
             con.commit()
@@ -800,17 +757,10 @@
                 'reaction_system': ['name', 'energy_correction',
                                     'ase_id', 'id'],
                 'publication_system': ['ase_id, pub_id']}
-<<<<<<< HEAD
 
     return key_list[table][start_index:]
 
 
-=======
-
-    return key_list[table][start_index:]
-
-
->>>>>>> 6049c4bb
 def get_key_str(table='reaction', start_index=0):
     key_str = """, """.join(get_key_list(table, start_index))
 
