--- conflicted
+++ resolved
@@ -56,11 +56,7 @@
 @click.option('--block-size', default=1000, type=int)
 @click.option('--start-block', default=0, type=int)
 @click.option('--user', default='upload', type=str)
-<<<<<<< HEAD
-@click.option('--password', type=str)
-=======
 @click.option('--password', default='cHyuuQH0', type=str)
->>>>>>> 6049c4bb
 def db2server(dbfile, write_reaction, write_ase, write_publication,
               write_reaction_system, block_size, start_block, user,
               password):
