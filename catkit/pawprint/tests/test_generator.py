from catkit.pawprint import Fingerprinter
from catkit.build import surface
from ase.build import bulk
from ase.build import fcc111
from ase.build import add_adsorbate
import unittest
import numpy as np


class TestGenerator(unittest.TestCase):
    """Test features of catkit.pawprint.generator"""

    def test_nonlocal_fingerprinting(self):
        """Test the non-local fingerprint example"""
        atoms = bulk('Pd', cubic=True)
        atoms[3].symbol = 'Pt'

        slab = surface('Al', size=(2, 2, 3), a=3.8, vacuum=10)

        images = [atoms, slab]

        parameters = [
            'atomic_number',
            'atomic_radius',
            'atomic_volume',
        ]

        operations = [
            'periodic_convolution',
            ['periodic_convolution', {'d': 1}],
            'bimetal_fp'
        ]

        fp = Fingerprinter(images)
        fingerprints = fp.get_fp(parameters, operations)

        truth = np.array([
            [12432.0, 7.562800000000001, 320.44, 136896.0, 90.7488, 3844.8,
             3.20000e+01, 2.00000e-02, 2.00000e-01], [2028.0, 24.5387999999999,
             1200.0, 20280.0, 245.388, 12000.0, 0.00, 0.00, 0.00]])

        np.testing.assert_allclose(fingerprints, truth)

    def test_local_fingerprinting(self):
        """Test the local fingerprint example"""
        atoms = fcc111('Pd', size=(2, 2, 3), vacuum=10.0)
        add_adsorbate(atoms, 'C', 1, 'fcc')

        # -1 is the tag convention to identify bonded atoms
        tags = atoms.get_tags()
        tags[-1] = -1
        atoms.set_tags(tags)

        parameters = [
            'atomic_number',
            'atomic_radius',
            'boiling_point',
            'covalent_radius_cordero',
            'evaporation_heat',
            'fusion_heat',
            'group_id',
            'period',
        ]

        operations = [
            'bonding_convolution',
            'layered_sum',
<<<<<<< HEAD
            'local_ads_metal_fp',
=======
            'local_ads_metal_fp'
>>>>>>> 9ac0779b
        ]

        fp = Fingerprinter(atoms)
        fingerprints = fp.get_fp(parameters, operations)

        truth = np.array([276.0, 1.2467000000000001, 17406300.0,
                          1.0147, np.nan, np.nan, 140.0, 10.0,
                          6.0000e+00, 1.8400e+02, 1.8400e+02, 1.8400e+02,
                          9.1000e-01, 5.4800e+00, 5.4800e+00, 5.4800e+00,
                          5.1000e+03, 1.3652e+04, 1.3652e+04, 1.3652e+04,
                          7.3000e-01, 5.5600e+00, 5.5600e+00, 5.5600e+00,
                              np.nan, 1.4896e+03, 1.4896e+03, 1.4896e+03,
                              np.nan, 6.8960e+01, 6.8960e+01, 6.8960e+01,
                          1.4000e+01, 4.0000e+01, 4.0000e+01, 4.0000e+01,
                          2.0000e+00, 2.0000e+01, 2.0000e+01, 2.0000e+01,
                          4.0000e+01, 4.6000e-01,-1.6870e+03, 6.6000e-01,
                              np.nan,     np.nan,-4.0000e+00, 3.0000e+00])

        np.testing.assert_allclose(fingerprints[0], truth)

    def test_custom_fingerprinting(self):
        """Test the custom fingerprint example"""
        atoms = fcc111('Pd', size=(2, 2, 3), vacuum=10.0)
        add_adsorbate(atoms, 'C', 1, 'fcc')

        # -1 is the tag convention to identify bonded atoms
        tags = atoms.get_tags()
        tags[-1] = -1
        atoms.set_tags(tags)

        parameters = [
            'atomic_number',
            'dband_center_slab',
            'dband_width_slab',
            'dband_skewness_slab',
            'dband_kurtosis_slab'
        ]

        def example_operation(
                atoms,
                atoms_parameters,
                connectivity):
            # This is a CatKit convention
            bond_index = np.where(atoms.get_tags() == -1)[0]

            return np.sum(connectivity[bond_index], axis=1)

        operations = [
            'bonding_convolution',
            example_operation
        ]

        fp = Fingerprinter(atoms)
        fingerprints = fp.get_fp(parameters, operations)

        truth = np.array([276.0, -1.570340288877117, 6.51684717398884,
                          -81.36785228863994, 3651.4867376228817, 3.0])

        np.testing.assert_allclose(fingerprints[0], truth)


if __name__ == '__main__':
    unittest.main()<|MERGE_RESOLUTION|>--- conflicted
+++ resolved
@@ -65,11 +65,7 @@
         operations = [
             'bonding_convolution',
             'layered_sum',
-<<<<<<< HEAD
-            'local_ads_metal_fp',
-=======
             'local_ads_metal_fp'
->>>>>>> 9ac0779b
         ]
 
         fp = Fingerprinter(atoms)
