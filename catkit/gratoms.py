--- conflicted
+++ resolved
@@ -200,12 +200,6 @@
                 istop = i.stop + len(self)
             else:
                 istop = i.stop
-<<<<<<< HEAD
-
-            istep = i.step if i.step != None else 1
-            i = np.array([i for i in range(istart, istop, istep)])
-=======
->>>>>>> 0064de7a
 
             istep = i.step if i.step != None else 1
             i = np.array([i for i in range(istart, istop, istep)])
